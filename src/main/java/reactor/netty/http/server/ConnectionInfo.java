--- conflicted
+++ resolved
@@ -125,17 +125,10 @@
 	}
 
 	static InetSocketAddress parseAddress(String address, int defaultPort) {
-<<<<<<< HEAD
 		int separatorIdx = address.lastIndexOf(':');
 		int ipV6HostSeparatorIdx = address.lastIndexOf(']');
-		if(separatorIdx > ipV6HostSeparatorIdx) {
-			if(separatorIdx == address.indexOf(':') || ipV6HostSeparatorIdx > -1) {
-=======
-		int separatorIdx = address.lastIndexOf(":");
-		int ipV6HostSeparatorIdx = address.lastIndexOf("]");
 		if (separatorIdx > ipV6HostSeparatorIdx) {
-			if (separatorIdx == address.indexOf(":") || ipV6HostSeparatorIdx > -1) {
->>>>>>> cfa51a70
+			if (separatorIdx == address.indexOf(':') || ipV6HostSeparatorIdx > -1) {
 				String port = address.substring(separatorIdx + 1);
 				if (PORT_PATTERN.matcher(port).matches()) {
 					return InetSocketAddressUtil.createUnresolved(address.substring(0, separatorIdx),
